--- conflicted
+++ resolved
@@ -108,12 +108,12 @@
 		}
 
 		if !skipGit && info.IsDir() && info.Name() == ".git" {
-			pkg, err := scanGit(r, filepath.Dir(path)+"/")
+			pkgs, err := scanGit(r, filepath.Dir(path)+"/")
 			if err != nil {
 				r.PrintText(fmt.Sprintf("scan failed for git repository, %s: %v\n", path, err))
 				// Not fatal, so don't return and continue scanning other files
 			}
-			scannedPackages = append(scannedPackages, pkg)
+			scannedPackages = append(scannedPackages, pkgs...)
 
 			return filepath.SkipDir
 		}
@@ -387,36 +387,27 @@
 }
 
 // Scan git repository. Expects repoDir to end with /
-func scanGit(r reporter.Reporter, repoDir string) (scannedPackage, error) {
+func scanGit(r reporter.Reporter, repoDir string) ([]scannedPackage, error) {
 	commit, err := getCommitSHA(repoDir)
 	if err != nil {
-		return scannedPackage{}, err
+		return nil, err
 	}
 	r.PrintText(fmt.Sprintf("Scanning %s at commit %s\n", repoDir, commit))
 
-<<<<<<< HEAD
-	return createCommitQueryPackage(commit, repoDir), nil
-=======
-	err = scanGitCommit(query, commit, repoDir)
-	if err != nil {
-		return err
-	}
+	var packages []scannedPackage
+	packages = append(packages, createCommitQueryPackage(commit, repoDir))
 
 	submodules, err := getSubmodules(repoDir)
 	if err != nil {
-		return err
+		return nil, err
 	}
 
 	for _, s := range submodules {
 		r.PrintText(fmt.Sprintf("Scanning submodule %s at commit %s\n", s.Path, s.Expected.String()))
-		err = scanGitCommit(query, s.Expected.String(), path.Join(repoDir, s.Path))
-		if err != nil {
-			return err
-		}
-	}
-
-	return nil
->>>>>>> b099238a
+		packages = append(packages, createCommitQueryPackage(s.Expected.String(), path.Join(repoDir, s.Path)))
+	}
+
+	return packages, nil
 }
 
 func createCommitQueryPackage(commit string, source string) scannedPackage {

--- conflicted
+++ resolved
@@ -1147,15 +1147,9 @@
 	t.Parallel()
 	tests := []cliTestCase{
 		{
-<<<<<<< HEAD
 			name:         "No vulnerabilities with license summary",
 			args:         []string{"", "--experimental-licenses-summary", "./fixtures/locks-many"},
 			wantExitCode: 0,
-=======
-			name:         "No vulnerabilities but contains license violations",
-			args:         []string{"", "--experimental-licenses", "", "./fixtures/locks-many"},
-			wantExitCode: 1,
->>>>>>> 076aafd2
 			wantStdout: `
 				Scanning dir ./fixtures/locks-many
 				Scanned <rootdir>/fixtures/locks-many/Gemfile.lock file and found 1 package
@@ -1178,15 +1172,9 @@
 			wantStderr: "",
 		},
 		{
-<<<<<<< HEAD
 			name:         "No vulnerabilities with license summary in markdown",
 			args:         []string{"", "--experimental-licenses-summary", "--format=markdown", "./fixtures/locks-many"},
 			wantExitCode: 0,
-=======
-			name:         "No vulnerabilities but contains license violations markdown",
-			args:         []string{"", "--experimental-licenses", "", "--format=markdown", "./fixtures/locks-many"},
-			wantExitCode: 1,
->>>>>>> 076aafd2
 			wantStdout: `Scanning dir ./fixtures/locks-many
 Scanned <rootdir>/fixtures/locks-many/Gemfile.lock file and found 1 package
 Scanned <rootdir>/fixtures/locks-many/alpine.cdx.xml as CycloneDX SBOM and found 15 packages
@@ -1206,13 +1194,8 @@
 			wantStderr: "",
 		},
 		{
-<<<<<<< HEAD
 			name:         "Vulnerabilities and license summary",
 			args:         []string{"", "--experimental-licenses-summary", "--config=./fixtures/osv-scanner-empty-config.toml", "./fixtures/locks-many/package-lock.json"},
-=======
-			name:         "Vulnerabilities and license violations",
-			args:         []string{"", "--experimental-licenses", "", "--config=./fixtures/osv-scanner-empty-config.toml", "./fixtures/locks-many/package-lock.json"},
->>>>>>> 076aafd2
 			wantExitCode: 1,
 			wantStdout: `
 				Scanning dir ./fixtures/locks-many/package-lock.json
@@ -1452,8 +1435,7 @@
 								"package": {
 									"name": "babel",
 									"version": "6.23.0",
-									"ecosystem": "npm",
-									"commit": ""
+									"ecosystem": "npm"
 								},
 								"licenses": [
 									"MIT"
@@ -1463,8 +1445,7 @@
 								"package": {
 									"name": "human-signals",
 									"version": "5.0.0",
-									"ecosystem": "npm",
-									"commit": ""
+									"ecosystem": "npm"
 								},
 								"licenses": [
 									"Apache-2.0"
@@ -1474,8 +1455,7 @@
 								"package": {
 									"name": "ms",
 									"version": "2.1.3",
-									"ecosystem": "npm",
-									"commit": ""
+									"ecosystem": "npm"
 								},
 								"licenses": [
 									"MIT"
@@ -1485,9 +1465,6 @@
 					}
 				],
 				"experimental_config": {
-					"call_analysis": {
-						"enabled": false
-					},
 					"licenses": {
 						"summary": true,
 						"allowlist": []
